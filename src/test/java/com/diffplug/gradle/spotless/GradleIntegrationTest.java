/*
 * Copyright 2016 DiffPlug
 *
 * Licensed under the Apache License, Version 2.0 (the "License");
 * you may not use this file except in compliance with the License.
 * You may obtain a copy of the License at
 *
 *     http://www.apache.org/licenses/LICENSE-2.0
 *
 * Unless required by applicable law or agreed to in writing, software
 * distributed under the License is distributed on an "AS IS" BASIS,
 * WITHOUT WARRANTIES OR CONDITIONS OF ANY KIND, either express or implied.
 * See the License for the specific language governing permissions and
 * limitations under the License.
 */
package com.diffplug.gradle.spotless;

import java.io.File;
import java.io.IOException;
import java.nio.charset.Charset;
import java.nio.charset.StandardCharsets;
import java.nio.file.Files;
import java.nio.file.Path;
import java.util.Arrays;
import java.util.List;
import java.util.ListIterator;
import java.util.function.Predicate;
import java.util.stream.Collectors;

import org.gradle.testkit.runner.GradleRunner;
import org.junit.Rule;
import org.junit.rules.TemporaryFolder;

import com.diffplug.common.base.Errors;
import com.diffplug.common.base.StringPrinter;
import com.diffplug.common.tree.TreeDef;
import com.diffplug.common.tree.TreeStream;

public class GradleIntegrationTest extends ResourceHarness {
	@Rule
	public TemporaryFolder folder = new TemporaryFolder();

	protected File write(String path, String... lines) throws IOException {
		return write(path, LineEnding.UNIX, lines);
	}

	protected File write(String path, LineEnding ending, String... lines) throws IOException {
		return write(path, ending, StandardCharsets.UTF_8, lines);
	}

<<<<<<< HEAD
	protected void write(String path, LineEnding ending, Charset encoding, String... lines) throws IOException {
		String content = Arrays.stream(lines).collect(Collectors.joining(ending.str())) + ending.str();
=======
	protected File write(String path, LineEnding ending, Charset encoding, String... lines) throws IOException {
		String content = Arrays.asList(lines).stream().collect(Collectors.joining(ending.str())) + ending.str();
>>>>>>> 112438fd
		Path target = folder.getRoot().toPath().resolve(path);
		Files.createDirectories(target.getParent());
		Files.write(target, content.getBytes(encoding));
		return target.toFile();
	}

	protected String read(String path) throws IOException {
		return read(path, LineEnding.UNIX);
	}

	protected String read(String path, LineEnding ending) throws IOException {
		return read(path, ending, StandardCharsets.UTF_8);
	}

	protected String read(String path, LineEnding ending, Charset encoding) throws IOException {
		Path target = folder.getRoot().toPath().resolve(path);
		String content = new String(Files.readAllBytes(target), encoding);
		String allUnixNewline = LineEnding.toUnix(content);
		return allUnixNewline.replace("\n", ending.str());
	}

	protected File file(String path) {
		return folder.getRoot().toPath().resolve(path).toFile();
	}

	protected GradleRunner gradleRunner() {
		return GradleRunner.create().withProjectDir(folder.getRoot()).withPluginClasspath();
	}

	/** Dumps the complete file contents of the folder to the console. */
	protected String getContents() throws IOException {
		return getContents(subPath -> !subPath.startsWith(".gradle"));
	}

	protected String getContents(Predicate<String> subpathsToInclude) throws IOException {
		TreeDef<File> treeDef = TreeDef.forFile(Errors.rethrow());
		List<File> files = TreeStream.depthFirst(treeDef, folder.getRoot())
				.filter(File::isFile)
				.collect(Collectors.toList());

		ListIterator<File> iterator = files.listIterator(files.size());
		int rootLength = folder.getRoot().getAbsolutePath().length() + 1;
		return StringPrinter.buildString(printer -> Errors.rethrow().run(() -> {
			while (iterator.hasPrevious()) {
				File file = iterator.previous();
				String subPath = file.getAbsolutePath().substring(rootLength);
				if (subpathsToInclude.test(subPath)) {
					printer.println("### " + subPath + " ###");
					printer.println(read(subPath));
				}
			}
		}));
	}
}<|MERGE_RESOLUTION|>--- conflicted
+++ resolved
@@ -48,13 +48,8 @@
 		return write(path, ending, StandardCharsets.UTF_8, lines);
 	}
 
-<<<<<<< HEAD
-	protected void write(String path, LineEnding ending, Charset encoding, String... lines) throws IOException {
+	protected File write(String path, LineEnding ending, Charset encoding, String... lines) throws IOException {
 		String content = Arrays.stream(lines).collect(Collectors.joining(ending.str())) + ending.str();
-=======
-	protected File write(String path, LineEnding ending, Charset encoding, String... lines) throws IOException {
-		String content = Arrays.asList(lines).stream().collect(Collectors.joining(ending.str())) + ending.str();
->>>>>>> 112438fd
 		Path target = folder.getRoot().toPath().resolve(path);
 		Files.createDirectories(target.getParent());
 		Files.write(target, content.getBytes(encoding));
